# Dependencies
**/node_modules/
node_modules/
shared/types/node_modules/
<<<<<<< HEAD
=======
**/package-lock.json
yarn.lock
pnpm-lock.yaml
>>>>>>> bb223dc4

# Environment files
.env
.env.*
!.env.example

# Logs
logs/
*.log
npm-debug.log*
yarn-debug.log*
yarn-error.log*
lerna-debug.log*
.pnpm-debug.log*
backend/logs/
**/logs/
**/*.log

<<<<<<< HEAD
=======
# Coverage reports
coverage/
**/coverage/
*.lcov
nyc_output/

>>>>>>> bb223dc4
# Build outputs
dist/
build/
*.d.ts.map
*.js.map
<<<<<<< HEAD

# IDE
=======
*.tsbuildinfo
.cache/
tmp/
temp/

# Runtime data
pids
*.pid
*.seed
*.pid.lock

# IDE and Editor files
>>>>>>> bb223dc4
.vscode/
.idea/
*.swp
*.swo
<<<<<<< HEAD

# OS
.DS_Store
Thumbs.db

# Logs from various services
backend/logs/
**/logs/
**/*.log
=======
*~
.project
.settings/
.classpath

# OS generated files
.DS_Store
.DS_Store?
._*
.Spotlight-V100
.Trashes
ehthumbs.db
Thumbs.db

# Testing
.nyc_output
.coverage

# Deployment
.deploy/
.serverless/

# TypeScript
*.tsbuildinfo

# Optional npm cache directory
.npm

# Optional eslint cache
.eslintcache

# Optional REPL history
.node_repl_history

# Output of 'npm pack'
*.tgz

# Yarn Integrity file
.yarn-integrity

# dotenv environment variables file
.env.local
.env.development.local
.env.test.local
.env.production.local

# Stores VSCode versions used for testing VSCode extensions
.vscode-test

# Backup files
*.backup
*.bak
*.tmp

# Redis dump file
dump.rdb
>>>>>>> bb223dc4
<|MERGE_RESOLUTION|>--- conflicted
+++ resolved
@@ -2,12 +2,9 @@
 **/node_modules/
 node_modules/
 shared/types/node_modules/
-<<<<<<< HEAD
-=======
 **/package-lock.json
 yarn.lock
 pnpm-lock.yaml
->>>>>>> bb223dc4
 
 # Environment files
 .env
@@ -26,24 +23,17 @@
 **/logs/
 **/*.log
 
-<<<<<<< HEAD
-=======
 # Coverage reports
 coverage/
 **/coverage/
 *.lcov
 nyc_output/
 
->>>>>>> bb223dc4
 # Build outputs
 dist/
 build/
 *.d.ts.map
 *.js.map
-<<<<<<< HEAD
-
-# IDE
-=======
 *.tsbuildinfo
 .cache/
 tmp/
@@ -56,22 +46,10 @@
 *.pid.lock
 
 # IDE and Editor files
->>>>>>> bb223dc4
 .vscode/
 .idea/
 *.swp
 *.swo
-<<<<<<< HEAD
-
-# OS
-.DS_Store
-Thumbs.db
-
-# Logs from various services
-backend/logs/
-**/logs/
-**/*.log
-=======
 *~
 .project
 .settings/
@@ -128,4 +106,3 @@
 
 # Redis dump file
 dump.rdb
->>>>>>> bb223dc4
